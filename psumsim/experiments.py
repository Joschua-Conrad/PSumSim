--- conflicted
+++ resolved
@@ -1427,24 +1427,18 @@
 						)
 						
 				#Pop runkeys from async results. They have been processed.
+				#Mark the results also as completed in progbar.
 				for thisrunkey in collected:
 					asyncresults.pop(thisrunkey)
+					if progbar is not None:
+						progbar.increment()
 					
-<<<<<<< HEAD
 			#In aggressive runs, we iterate over mainiter only once and are done now.
 			#Also break, if we are in aggressive mode, but did not submit anything
 			#in this iteration
 			if (not aggressive) or (not anysubmitted):
 				break
 			
-=======
-			#Pop runkeys from async results. They have been processed.
-			#Mark the results also as completed in progbar.
-			for thisrunkey in collected:
-				asyncresults.pop(thisrunkey)
-				if progbar is not None:
-					progbar.increment()
->>>>>>> b6780846
 	finally:
 		#Cleanup workers
 		if not skipworkerpool:
